--- conflicted
+++ resolved
@@ -295,11 +295,6 @@
                 "Execution aborted with code {} in module {}.",
                 abort_code, module_id
             );
-<<<<<<< HEAD
-
-            println!()
-=======
->>>>>>> 9702dfb5
         }
         (location, status_code, _) if error.status_type() == StatusType::Execution => {
             let (function, code_offset) = error.offsets()[0];
