processed 2 tasks

task 0, lines 1-24:
//# print-bytecode
// Move bytecode v7
module 6.MonomorphicEnums {
<<<<<<< HEAD

=======
>>>>>>> 32626772

enum EnumWithTwoVariants<Ty0> {
	One {  },
	Two { x: u64 }
}

public f<Ty0>(Arg0: Ty0, Arg1: Ty0): Ty0 {
B0:
	0: MoveLoc[0](Arg0: Ty0)
	1: PackVariantGeneric(VariantInstantiationHandleIndex(0))
	2: StLoc[2](loc0: EnumWithTwoVariants<Ty0>)
	3: ImmBorrowLoc[2](loc0: EnumWithTwoVariants<Ty0>)
	4: VariantSwitch(VariantJumpTableIndex(0))
B1:
	5: MoveLoc[2](loc0: EnumWithTwoVariants<Ty0>)
	6: UnpackVariantGeneric(VariantInstantiationHandleIndex(1))
	7: MoveLoc[1](Arg1: Ty0)
	8: Ret
B2:
	9: MoveLoc[2](loc0: EnumWithTwoVariants<Ty0>)
	10: UnpackVariantGeneric(VariantInstantiationHandleIndex(0))
	11: StLoc[3](loc1: Ty0)
	12: MoveLoc[3](loc1: Ty0)
	13: Ret
Jump tables:
[0]:	variant_switch EnumWithTwoVariants {
		Variant0 => jump 5
		Variant1 => jump 9
	}
}

}


task 1, lines 26-49:
//# publish
Error: Unable to publish module '0000000000000000000000000000000000000000000000000000000000000006::MonomorphicEnums'. Got VMError: {
    major_status: PACK_TYPE_MISMATCH_ERROR,
    sub_status: None,
    location: 0x6::MonomorphicEnums,
    indices: [(FunctionDefinition, 0)],
    offsets: [(FunctionDefinitionIndex(0), 1)],
}<|MERGE_RESOLUTION|>--- conflicted
+++ resolved
@@ -4,10 +4,6 @@
 //# print-bytecode
 // Move bytecode v7
 module 6.MonomorphicEnums {
-<<<<<<< HEAD
-
-=======
->>>>>>> 32626772
 
 enum EnumWithTwoVariants<Ty0> {
 	One {  },
