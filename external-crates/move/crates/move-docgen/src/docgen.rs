--- conflicted
+++ resolved
@@ -7,25 +7,11 @@
 
 use crate::code_writer::{CodeWriter, CodeWriterLabel};
 use itertools::Itertools;
-<<<<<<< HEAD
 use move_binary_format::file_format;
 use move_compiler::{
     diagnostics::ByteSpan,
     expansion::ast::{TargetKind, Visibility},
     parser::keywords::{BUILTINS, CONTEXTUAL_KEYWORDS, KEYWORDS},
-=======
-use move_compiler::parser::keywords::{BUILTINS, CONTEXTUAL_KEYWORDS, KEYWORDS};
-use move_model::{
-    ast::{Attribute, ModuleName, Value},
-    code_writer::{CodeWriter, CodeWriterLabel},
-    emit, emitln,
-    model::{
-        AbilitySet, EnumEnv, FunId, FunctionEnv, GlobalEnv, Loc, ModuleEnv, ModuleId,
-        NamedConstantEnv, Parameter, QualifiedId, StructEnv, TypeParameter,
-    },
-    symbol::Symbol,
-    ty::TypeDisplayContext,
->>>>>>> main
 };
 use move_core_types::account_address::AccountAddress;
 use move_ir_types::location::Loc;
@@ -954,10 +940,6 @@
     }
 
     /// Generates declaration for named constant
-<<<<<<< HEAD
-    fn named_constant_display(&self, const_env: model::Constant<'_>) -> String {
-        let name = const_env.name();
-=======
     fn named_constant_display(&self, const_env: &NamedConstantEnv<'_>) -> String {
         let name = self.name_string(const_env.get_name());
         let is_error_const = const_env.get_attributes().iter().any(|attr|
@@ -974,21 +956,15 @@
             (_, value) => value.to_string(),
         };
         let error_const_annot = if is_error_const { "#[error]\n" } else { "" };
->>>>>>> 715edf0c
         format!(
             "{}const {}: {} = {};",
             error_const_annot,
             name,
-<<<<<<< HEAD
-            model_display::type_(&const_env.info().signature),
-            const_env.value()
-=======
             const_env.get_type().display(&TypeDisplayContext::WithEnv {
                 env: self.env,
                 type_param_names: None,
             }),
             rendered_value,
->>>>>>> 715edf0c
         )
     }
 
