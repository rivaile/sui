// Copyright (c) The Move Contributors
// SPDX-License-Identifier: Apache-2.0

use crate::verifier::{VerifierConfig, DEFAULT_MAX_CONSTANT_VECTOR_LEN};
use move_binary_format::binary_config::BinaryConfig;
use move_binary_format::file_format_common::VERSION_MAX;
#[cfg(feature = "tracing")]
use once_cell::sync::Lazy;

#[cfg(feature = "tracing")]
const MOVE_VM_PROFILER_ENV_VAR_NAME: &str = "MOVE_VM_PROFILE";

#[cfg(feature = "tracing")]
static PROFILER_ENABLED: Lazy<bool> =
    Lazy::new(|| std::env::var(MOVE_VM_PROFILER_ENV_VAR_NAME).is_ok());

pub const DEFAULT_MAX_VALUE_NEST_DEPTH: u64 = 128;

#[derive(Debug)]
/// Dynamic config options for the Move VM.
pub struct VMConfig {
    pub verifier: VerifierConfig,
    pub max_binary_format_version: u32,
    pub runtime_limits_config: VMRuntimeLimitsConfig,
    // When this flag is set to true, MoveVM will check invariant violation in swap_loc
    pub enable_invariant_violation_check_in_swap_loc: bool,
    // When this flag is set to true, MoveVM will check that there are no trailing bytes after
    // deserializing and check for no metadata bytes
    pub check_no_extraneous_bytes_during_deserialization: bool,
    // Configs for profiling VM
    pub profiler_config: Option<VMProfilerConfig>,
    // When this flag is set to true, errors from the VM will be augmented with execution state
    // (stacktrace etc.)
    pub error_execution_state: bool,
    // configuration for binary deserialization (modules)
    pub binary_config: BinaryConfig,
    // Whether value serialization errors when generating type layouts should be rethrown or
    // converted to a different error.
    pub rethrow_serialization_type_layout_errors: bool,
    /// Maximal nodes which are allowed when converting to layout. This includes the types of
    /// fields for struct types.
    pub max_type_to_layout_nodes: Option<u64>,
<<<<<<< HEAD
    /// Enable or disable bytecode optimization passes while caching bytecode in the Move Runtime.
    pub optimize_bytecode: bool,
=======
    /// Count variants as nodes.
    pub variant_nodes: bool,
>>>>>>> d6d37897
}

impl Default for VMConfig {
    fn default() -> Self {
        Self {
            verifier: VerifierConfig::default(),
            max_binary_format_version: VERSION_MAX,
            runtime_limits_config: VMRuntimeLimitsConfig::default(),
            enable_invariant_violation_check_in_swap_loc: true,
            check_no_extraneous_bytes_during_deserialization: false,
            profiler_config: None,
            error_execution_state: true,
            binary_config: BinaryConfig::with_extraneous_bytes_check(false),
            rethrow_serialization_type_layout_errors: false,
            max_type_to_layout_nodes: Some(512),
<<<<<<< HEAD
            // FIXME FIXME FIXME
            // FEATURE GATE THIS AFTER GAS BLOCKS
            // FIXME FIXME FIXME
            optimize_bytecode: false,
=======
            variant_nodes: true,
>>>>>>> d6d37897
        }
    }
}

#[derive(Clone, Debug)]
pub struct VMRuntimeLimitsConfig {
    /// Maximum number of items that can be pushed into a vec
    pub vector_len_max: u64,
    /// Maximum value nest depth for structs
    pub max_value_nest_depth: Option<u64>,
    // include hardened OTW checks
    pub hardened_otw_check: bool,
}

impl Default for VMRuntimeLimitsConfig {
    fn default() -> Self {
        Self {
            vector_len_max: DEFAULT_MAX_CONSTANT_VECTOR_LEN,
            max_value_nest_depth: Some(DEFAULT_MAX_VALUE_NEST_DEPTH),
            hardened_otw_check: true,
        }
    }
}

#[derive(Clone, Debug)]
pub struct VMProfilerConfig {
    /// User configured full path override
    pub full_path: std::path::PathBuf,
    /// Whether or not to track bytecode instructions
    pub track_bytecode_instructions: bool,
    /// Whether or not to use the long name for functions
    pub use_long_function_name: bool,
}

#[cfg(feature = "tracing")]
impl std::default::Default for VMProfilerConfig {
    fn default() -> Self {
        Self {
            full_path: get_default_output_filepath(),
            track_bytecode_instructions: false,
            use_long_function_name: false,
        }
    }
}

#[cfg(feature = "tracing")]
impl VMProfilerConfig {
    pub fn get_default_config_if_enabled() -> Option<VMProfilerConfig> {
        if *PROFILER_ENABLED {
            Some(VMProfilerConfig::default())
        } else {
            None
        }
    }
}

pub fn get_default_output_filepath() -> std::path::PathBuf {
    let mut default_name = std::path::PathBuf::from(".");
    default_name.push("gas_profile.json");
    default_name
}<|MERGE_RESOLUTION|>--- conflicted
+++ resolved
@@ -40,13 +40,10 @@
     /// Maximal nodes which are allowed when converting to layout. This includes the types of
     /// fields for struct types.
     pub max_type_to_layout_nodes: Option<u64>,
-<<<<<<< HEAD
+    /// Count variants as nodes.
+    pub variant_nodes: bool,
     /// Enable or disable bytecode optimization passes while caching bytecode in the Move Runtime.
     pub optimize_bytecode: bool,
-=======
-    /// Count variants as nodes.
-    pub variant_nodes: bool,
->>>>>>> d6d37897
 }
 
 impl Default for VMConfig {
@@ -62,14 +59,11 @@
             binary_config: BinaryConfig::with_extraneous_bytes_check(false),
             rethrow_serialization_type_layout_errors: false,
             max_type_to_layout_nodes: Some(512),
-<<<<<<< HEAD
+            variant_nodes: true,
             // FIXME FIXME FIXME
             // FEATURE GATE THIS AFTER GAS BLOCKS
             // FIXME FIXME FIXME
             optimize_bytecode: false,
-=======
-            variant_nodes: true,
->>>>>>> d6d37897
         }
     }
 }
