// Copyright (c) Mysten Labs, Inc.
// SPDX-License-Identifier: Apache-2.0

pub use checked::*;
#[sui_macros::with_checked_arithmetic]
mod checked {
    #[cfg(feature = "tracing")]
    use move_vm_config::runtime::VMProfilerConfig;
<<<<<<< HEAD
    use move_vm_runtime::natives::extensions::{NativeContextExtensions, NativeContextMut};
    use move_vm_runtime::natives::functions::{NativeFunctionTable, NativeFunctions};
    use move_vm_runtime::runtime::MoveRuntime;
=======
    use std::cell::RefCell;
>>>>>>> 0f914b97
    use std::path::PathBuf;
    use std::rc::Rc;
    use std::{collections::BTreeMap, sync::Arc};

    use anyhow::Result;
    use move_binary_format::file_format::CompiledModule;
    use move_bytecode_verifier::verify_module_with_config_metered;
    use move_bytecode_verifier_meter::{Meter, Scope};
    use move_core_types::account_address::AccountAddress;
    use move_vm_config::{
        runtime::{VMConfig, VMRuntimeLimitsConfig},
        verifier::VerifierConfig,
    };
<<<<<<< HEAD
    use sui_move_natives::object_runtime;
=======
    use move_vm_runtime::{
        move_vm::MoveVM, native_extensions::NativeContextExtensions,
        native_functions::NativeFunctionTable,
    };
    use sui_move_natives::{object_runtime, transaction_context::TransactionContext};
>>>>>>> 0f914b97
    use sui_types::metrics::BytecodeVerifierMetrics;
    use sui_verifier::check_for_verifier_timeout;
    use tracing::instrument;

    use sui_move_natives::{object_runtime::ObjectRuntime, NativesCostTable};
    use sui_protocol_config::ProtocolConfig;
    use sui_types::{
        base_types::*,
        error::ExecutionError,
        error::{ExecutionErrorKind, SuiError},
        execution_config_utils::to_binary_config,
        metrics::LimitsMetrics,
        storage::ChildObjectResolver,
    };
    use sui_verifier::verifier::sui_verify_module_metered_check_timeout_only;

    pub fn new_move_runtime(
        natives: NativeFunctionTable,
        protocol_config: &ProtocolConfig,
        _enable_profiler: Option<PathBuf>,
    ) -> Result<MoveRuntime, SuiError> {
        #[cfg(not(feature = "tracing"))]
        let vm_profiler_config = None;
        #[cfg(feature = "tracing")]
        let vm_profiler_config = _enable_profiler.clone().map(|path| VMProfilerConfig {
            full_path: path,
            track_bytecode_instructions: false,
            use_long_function_name: false,
        });
        let native_functions =
            NativeFunctions::new(natives).map_err(|_| SuiError::ExecutionInvariantViolation)?;
        Ok(MoveRuntime::new(
            native_functions,
            VMConfig {
                verifier: protocol_config.verifier_config(/* signing_limits */ None),
                max_binary_format_version: protocol_config.move_binary_format_version(),
                runtime_limits_config: VMRuntimeLimitsConfig {
                    vector_len_max: protocol_config.max_move_vector_len(),
                    max_value_nest_depth: protocol_config.max_move_value_depth_as_option(),
                    hardened_otw_check: protocol_config.hardened_otw_check(),
                },
                enable_invariant_violation_check_in_swap_loc: !protocol_config
                    .disable_invariant_violation_check_in_swap_loc(),
                check_no_extraneous_bytes_during_deserialization: protocol_config
                    .no_extraneous_module_bytes(),
                profiler_config: vm_profiler_config,
                // Don't augment errors with execution state on-chain
                error_execution_state: false,
                binary_config: to_binary_config(protocol_config),
                rethrow_serialization_type_layout_errors: protocol_config
                    .rethrow_serialization_type_layout_errors(),
                max_type_to_layout_nodes: protocol_config.max_type_to_layout_nodes_as_option(),
                variant_nodes: protocol_config.variant_nodes(),
                optimize_bytecode: false,
            },
        ))
    }

    pub fn new_native_extensions<'r>(
        child_resolver: &'r dyn ChildObjectResolver,
        input_objects: BTreeMap<ObjectID, object_runtime::InputObject>,
        is_metered: bool,
        protocol_config: &'r ProtocolConfig,
        metrics: Arc<LimitsMetrics>,
        tx_context: Rc<RefCell<TxContext>>,
    ) -> NativeContextExtensions<'r> {
        let current_epoch_id: EpochId = tx_context.borrow().epoch();
        let mut extensions = NativeContextExtensions::default();
        extensions.add(NativeContextMut::new(ObjectRuntime::new(
            child_resolver,
            input_objects,
            is_metered,
            protocol_config,
            metrics,
            current_epoch_id,
        )));
        extensions.add(NativesCostTable::from_protocol_config(protocol_config));
        extensions.add(TransactionContext::new(tx_context));
        extensions
    }

    /// Given a list of `modules` and an `object_id`, mutate each module's self ID (which must be
    /// 0x0) to be `object_id`.
    pub fn substitute_package_id(
        modules: &mut [CompiledModule],
        object_id: ObjectID,
    ) -> Result<(), ExecutionError> {
        let new_address = AccountAddress::from(object_id);

        for module in modules.iter_mut() {
            let self_handle = module.self_handle().clone();
            let self_address_idx = self_handle.address;

            let addrs = &mut module.address_identifiers;
            let Some(address_mut) = addrs.get_mut(self_address_idx.0 as usize) else {
                let name = module.identifier_at(self_handle.name);
                return Err(ExecutionError::new_with_source(
                    ExecutionErrorKind::PublishErrorNonZeroAddress,
                    format!("Publishing module {name} with invalid address index"),
                ));
            };

            if *address_mut != AccountAddress::ZERO {
                let name = module.identifier_at(self_handle.name);
                return Err(ExecutionError::new_with_source(
                    ExecutionErrorKind::PublishErrorNonZeroAddress,
                    format!("Publishing module {name} with non-zero address is not allowed"),
                ));
            };

            *address_mut = new_address;
        }

        Ok(())
    }

    pub fn missing_unwrapped_msg(id: &ObjectID) -> String {
        format!(
        "Unable to unwrap object {}. Was unable to retrieve last known version in the parent sync",
        id
    )
    }

    /// Run the bytecode verifier with a meter limit
    ///
    /// This function only fails if the verification does not complete within the limit.  If the
    /// modules fail to verify but verification completes within the meter limit, the function
    /// succeeds.
    #[instrument(level = "trace", skip_all)]
    pub fn run_metered_move_bytecode_verifier(
        modules: &[CompiledModule],
        verifier_config: &VerifierConfig,
        meter: &mut (impl Meter + ?Sized),
        metrics: &Arc<BytecodeVerifierMetrics>,
    ) -> Result<(), SuiError> {
        // run the Move verifier
        for module in modules.iter() {
            let per_module_meter_verifier_timer = metrics
                .verifier_runtime_per_module_success_latency
                .start_timer();

            if let Err(e) = verify_module_timeout_only(module, verifier_config, meter) {
                // We only checked that the failure was due to timeout
                // Discard success timer, but record timeout/failure timer
                metrics
                    .verifier_runtime_per_module_timeout_latency
                    .observe(per_module_meter_verifier_timer.stop_and_discard());
                metrics
                    .verifier_timeout_metrics
                    .with_label_values(&[
                        BytecodeVerifierMetrics::OVERALL_TAG,
                        BytecodeVerifierMetrics::TIMEOUT_TAG,
                    ])
                    .inc();

                return Err(e);
            };

            // Save the success timer
            per_module_meter_verifier_timer.stop_and_record();
            metrics
                .verifier_timeout_metrics
                .with_label_values(&[
                    BytecodeVerifierMetrics::OVERALL_TAG,
                    BytecodeVerifierMetrics::SUCCESS_TAG,
                ])
                .inc();
        }

        Ok(())
    }

    /// Run both the Move verifier and the Sui verifier, checking just for timeouts. Returns Ok(())
    /// if the verifier completes within the module meter limit and the ticks are successfully
    /// transfered to the package limit (regardless of whether verification succeeds or not).
    fn verify_module_timeout_only(
        module: &CompiledModule,
        verifier_config: &VerifierConfig,
        meter: &mut (impl Meter + ?Sized),
    ) -> Result<(), SuiError> {
        meter.enter_scope(module.self_id().name().as_str(), Scope::Module);

        if let Err(e) = verify_module_with_config_metered(verifier_config, module, meter) {
            // Check that the status indicates metering timeout.
            if check_for_verifier_timeout(&e.major_status()) {
                return Err(SuiError::ModuleVerificationFailure {
                    error: format!("Verification timed out: {}", e),
                });
            }
        } else if let Err(err) = sui_verify_module_metered_check_timeout_only(
            module,
            &BTreeMap::new(),
            meter,
            verifier_config,
        ) {
            return Err(err.into());
        }

        if meter.transfer(Scope::Module, Scope::Package, 1.0).is_err() {
            return Err(SuiError::ModuleVerificationFailure {
                error: "Verification timed out".to_string(),
            });
        }

        Ok(())
    }
}<|MERGE_RESOLUTION|>--- conflicted
+++ resolved
@@ -6,13 +6,10 @@
 mod checked {
     #[cfg(feature = "tracing")]
     use move_vm_config::runtime::VMProfilerConfig;
-<<<<<<< HEAD
     use move_vm_runtime::natives::extensions::{NativeContextExtensions, NativeContextMut};
     use move_vm_runtime::natives::functions::{NativeFunctionTable, NativeFunctions};
     use move_vm_runtime::runtime::MoveRuntime;
-=======
     use std::cell::RefCell;
->>>>>>> 0f914b97
     use std::path::PathBuf;
     use std::rc::Rc;
     use std::{collections::BTreeMap, sync::Arc};
@@ -26,15 +23,7 @@
         runtime::{VMConfig, VMRuntimeLimitsConfig},
         verifier::VerifierConfig,
     };
-<<<<<<< HEAD
-    use sui_move_natives::object_runtime;
-=======
-    use move_vm_runtime::{
-        move_vm::MoveVM, native_extensions::NativeContextExtensions,
-        native_functions::NativeFunctionTable,
-    };
     use sui_move_natives::{object_runtime, transaction_context::TransactionContext};
->>>>>>> 0f914b97
     use sui_types::metrics::BytecodeVerifierMetrics;
     use sui_verifier::check_for_verifier_timeout;
     use tracing::instrument;
