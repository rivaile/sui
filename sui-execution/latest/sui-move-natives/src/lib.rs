// Copyright (c) Mysten Labs, Inc.
// SPDX-License-Identifier: Apache-2.0

use self::{
    address::{AddressFromBytesCostParams, AddressFromU256CostParams, AddressToU256CostParams},
    config::ConfigReadSettingImplCostParams,
    crypto::{bls12381, ecdsa_k1, ecdsa_r1, ecvrf, ed25519, groth16, hash, hmac},
    crypto::{
        bls12381::{Bls12381Bls12381MinPkVerifyCostParams, Bls12381Bls12381MinSigVerifyCostParams},
        ecdsa_k1::{
            EcdsaK1DecompressPubkeyCostParams, EcdsaK1EcrecoverCostParams,
            EcdsaK1Secp256k1VerifyCostParams,
        },
        ecdsa_r1::{EcdsaR1EcrecoverCostParams, EcdsaR1Secp256R1VerifyCostParams},
        ecvrf::EcvrfEcvrfVerifyCostParams,
        ed25519::Ed25519VerifyCostParams,
        groth16::{
            Groth16PrepareVerifyingKeyCostParams, Groth16VerifyGroth16ProofInternalCostParams,
        },
        hash::{HashBlake2b256CostParams, HashKeccak256CostParams},
        hmac::HmacHmacSha3256CostParams,
        poseidon,
    },
    dynamic_field::{
        DynamicFieldAddChildObjectCostParams, DynamicFieldBorrowChildObjectCostParams,
        DynamicFieldHasChildObjectCostParams, DynamicFieldHasChildObjectWithTyCostParams,
        DynamicFieldHashTypeAndKeyCostParams, DynamicFieldRemoveChildObjectCostParams,
    },
    event::EventEmitCostParams,
    object::{BorrowUidCostParams, DeleteImplCostParams, RecordNewIdCostParams},
    transfer::{
        TransferFreezeObjectCostParams, TransferInternalCostParams, TransferShareObjectCostParams,
    },
    tx_context::{
        TxContextDeriveIdCostParams, TxContextEpochCostParams, TxContextEpochTimestampMsCostParams,
        TxContextFreshIdCostParams, TxContextGasBudgetCostParams, TxContextGasPriceCostParams,
        TxContextIdsCreatedCostParams, TxContextReplaceCostParams, TxContextSenderCostParams,
        TxContextSponsorCostParams,
    },
    types::TypesIsOneTimeWitnessCostParams,
    validator::ValidatorValidateMetadataBcsCostParams,
};
use crate::crypto::group_ops;
use crate::crypto::group_ops::GroupOpsCostParams;
use crate::crypto::poseidon::PoseidonBN254CostParams;
use crate::crypto::zklogin;
use crate::crypto::zklogin::{CheckZkloginIdCostParams, CheckZkloginIssuerCostParams};
use better_any::{Tid, TidAble};
use crypto::nitro_attestation::{self, NitroAttestationCostParams};
use crypto::vdf::{self, VDFCostParams};
use move_binary_format::errors::{PartialVMError, PartialVMResult};
use move_core_types::{
    annotated_value as A,
    gas_algebra::InternalGas,
    identifier::Identifier,
    language_storage::{StructTag, TypeTag},
    runtime_value as R,
    vm_status::StatusCode,
};
<<<<<<< HEAD
use move_vm_runtime::natives::{
    functions::{NativeContext, NativeFunction, NativeFunctionTable},
    move_stdlib::{self as MSN, GasParameters},
};
use move_vm_runtime::{
    execution::{
        values::{Struct, Value},
        Type,
    },
    natives::functions::NativeResult,
=======
use move_stdlib_natives::{self as MSN, GasParameters};
use move_vm_runtime::{
    native_extensions::NativeExtensionMarker,
    native_functions::{NativeContext, NativeFunction, NativeFunctionTable},
};
use move_vm_types::{
    loaded_data::runtime_types::Type,
    natives::function::NativeResult,
    values::{Struct, Value},
>>>>>>> c64c5853
};
use std::sync::Arc;
use sui_protocol_config::ProtocolConfig;
use sui_types::{MOVE_STDLIB_ADDRESS, SUI_FRAMEWORK_ADDRESS, SUI_SYSTEM_ADDRESS};
use transfer::TransferReceiveObjectInternalCostParams;

mod address;
mod config;
mod crypto;
mod dynamic_field;
mod event;
mod object;
pub mod object_runtime;
mod random;
pub mod test_scenario;
mod test_utils;
pub mod transaction_context;
mod transfer;
mod tx_context;
mod types;
mod validator;

// TODO: remove in later PRs once we define the proper cost of native functions
const DEFAULT_UNUSED_TX_CONTEXT_ENTRY_COST: u64 = 10;
#[derive(Tid)]
pub struct NativesCostTable {
    // Address natives
    pub address_from_bytes_cost_params: AddressFromBytesCostParams,
    pub address_to_u256_cost_params: AddressToU256CostParams,
    pub address_from_u256_cost_params: AddressFromU256CostParams,

    // Config
    pub config_read_setting_impl_cost_params: ConfigReadSettingImplCostParams,

    // Dynamic field natives
    pub dynamic_field_hash_type_and_key_cost_params: DynamicFieldHashTypeAndKeyCostParams,
    pub dynamic_field_add_child_object_cost_params: DynamicFieldAddChildObjectCostParams,
    pub dynamic_field_borrow_child_object_cost_params: DynamicFieldBorrowChildObjectCostParams,
    pub dynamic_field_remove_child_object_cost_params: DynamicFieldRemoveChildObjectCostParams,
    pub dynamic_field_has_child_object_cost_params: DynamicFieldHasChildObjectCostParams,
    pub dynamic_field_has_child_object_with_ty_cost_params:
        DynamicFieldHasChildObjectWithTyCostParams,

    // Event natives
    pub event_emit_cost_params: EventEmitCostParams,

    // Object
    pub borrow_uid_cost_params: BorrowUidCostParams,
    pub delete_impl_cost_params: DeleteImplCostParams,
    pub record_new_id_cost_params: RecordNewIdCostParams,

    // Transfer
    pub transfer_transfer_internal_cost_params: TransferInternalCostParams,
    pub transfer_freeze_object_cost_params: TransferFreezeObjectCostParams,
    pub transfer_share_object_cost_params: TransferShareObjectCostParams,

    // TxContext
    pub tx_context_derive_id_cost_params: TxContextDeriveIdCostParams,
    pub tx_context_fresh_id_cost_params: TxContextFreshIdCostParams,
    pub tx_context_sender_cost_params: TxContextSenderCostParams,
    pub tx_context_epoch_cost_params: TxContextEpochCostParams,
    pub tx_context_epoch_timestamp_ms_cost_params: TxContextEpochTimestampMsCostParams,
    pub tx_context_sponsor_cost_params: TxContextSponsorCostParams,
    pub tx_context_gas_price_cost_params: TxContextGasPriceCostParams,
    pub tx_context_gas_budget_cost_params: TxContextGasBudgetCostParams,
    pub tx_context_ids_created_cost_params: TxContextIdsCreatedCostParams,
    pub tx_context_replace_cost_params: TxContextReplaceCostParams,

    // Type
    pub type_is_one_time_witness_cost_params: TypesIsOneTimeWitnessCostParams,

    // Validator
    pub validator_validate_metadata_bcs_cost_params: ValidatorValidateMetadataBcsCostParams,

    // Crypto natives
    pub crypto_invalid_arguments_cost: InternalGas,
    // bls12381
    pub bls12381_bls12381_min_sig_verify_cost_params: Bls12381Bls12381MinSigVerifyCostParams,
    pub bls12381_bls12381_min_pk_verify_cost_params: Bls12381Bls12381MinPkVerifyCostParams,

    // ecdsak1
    pub ecdsa_k1_ecrecover_cost_params: EcdsaK1EcrecoverCostParams,
    pub ecdsa_k1_decompress_pubkey_cost_params: EcdsaK1DecompressPubkeyCostParams,
    pub ecdsa_k1_secp256k1_verify_cost_params: EcdsaK1Secp256k1VerifyCostParams,

    // ecdsar1
    pub ecdsa_r1_ecrecover_cost_params: EcdsaR1EcrecoverCostParams,
    pub ecdsa_r1_secp256_r1_verify_cost_params: EcdsaR1Secp256R1VerifyCostParams,

    // ecvrf
    pub ecvrf_ecvrf_verify_cost_params: EcvrfEcvrfVerifyCostParams,

    // ed25519
    pub ed25519_verify_cost_params: Ed25519VerifyCostParams,

    // groth16
    pub groth16_prepare_verifying_key_cost_params: Groth16PrepareVerifyingKeyCostParams,
    pub groth16_verify_groth16_proof_internal_cost_params:
        Groth16VerifyGroth16ProofInternalCostParams,

    // hash
    pub hash_blake2b256_cost_params: HashBlake2b256CostParams,
    pub hash_keccak256_cost_params: HashKeccak256CostParams,

    // poseidon
    pub poseidon_bn254_cost_params: PoseidonBN254CostParams,

    // hmac
    pub hmac_hmac_sha3_256_cost_params: HmacHmacSha3256CostParams,

    // group ops
    pub group_ops_cost_params: GroupOpsCostParams,

    // vdf
    pub vdf_cost_params: VDFCostParams,

    // zklogin
    pub check_zklogin_id_cost_params: CheckZkloginIdCostParams,
    pub check_zklogin_issuer_cost_params: CheckZkloginIssuerCostParams,

    // Receive object
    pub transfer_receive_object_internal_cost_params: TransferReceiveObjectInternalCostParams,

    // nitro attestation
    pub nitro_attestation_cost_params: NitroAttestationCostParams,
}

impl NativeExtensionMarker<'_> for NativesCostTable {}

impl NativesCostTable {
    pub fn from_protocol_config(protocol_config: &ProtocolConfig) -> NativesCostTable {
        Self {
            address_from_bytes_cost_params: AddressFromBytesCostParams {
                address_from_bytes_cost_base: protocol_config.address_from_bytes_cost_base().into(),
            },
            address_to_u256_cost_params: AddressToU256CostParams {
                address_to_u256_cost_base: protocol_config.address_to_u256_cost_base().into(),
            },
            address_from_u256_cost_params: AddressFromU256CostParams {
                address_from_u256_cost_base: protocol_config.address_from_u256_cost_base().into(),
            },

            config_read_setting_impl_cost_params: ConfigReadSettingImplCostParams {
                config_read_setting_impl_cost_base: protocol_config
                    .config_read_setting_impl_cost_base_as_option()
                    .map(Into::into),
                config_read_setting_impl_cost_per_byte: protocol_config
                    .config_read_setting_impl_cost_per_byte_as_option()
                    .map(Into::into),
            },

            dynamic_field_hash_type_and_key_cost_params: DynamicFieldHashTypeAndKeyCostParams {
                dynamic_field_hash_type_and_key_cost_base: protocol_config
                    .dynamic_field_hash_type_and_key_cost_base()
                    .into(),
                dynamic_field_hash_type_and_key_type_cost_per_byte: protocol_config
                    .dynamic_field_hash_type_and_key_type_cost_per_byte()
                    .into(),
                dynamic_field_hash_type_and_key_value_cost_per_byte: protocol_config
                    .dynamic_field_hash_type_and_key_value_cost_per_byte()
                    .into(),
                dynamic_field_hash_type_and_key_type_tag_cost_per_byte: protocol_config
                    .dynamic_field_hash_type_and_key_type_tag_cost_per_byte()
                    .into(),
            },
            dynamic_field_add_child_object_cost_params: DynamicFieldAddChildObjectCostParams {
                dynamic_field_add_child_object_cost_base: protocol_config
                    .dynamic_field_add_child_object_cost_base()
                    .into(),
                dynamic_field_add_child_object_type_cost_per_byte: protocol_config
                    .dynamic_field_add_child_object_type_cost_per_byte()
                    .into(),
                dynamic_field_add_child_object_value_cost_per_byte: protocol_config
                    .dynamic_field_add_child_object_value_cost_per_byte()
                    .into(),
                dynamic_field_add_child_object_struct_tag_cost_per_byte: protocol_config
                    .dynamic_field_add_child_object_struct_tag_cost_per_byte()
                    .into(),
            },
            dynamic_field_borrow_child_object_cost_params:
                DynamicFieldBorrowChildObjectCostParams {
                    dynamic_field_borrow_child_object_cost_base: protocol_config
                        .dynamic_field_borrow_child_object_cost_base()
                        .into(),
                    dynamic_field_borrow_child_object_child_ref_cost_per_byte: protocol_config
                        .dynamic_field_borrow_child_object_child_ref_cost_per_byte()
                        .into(),
                    dynamic_field_borrow_child_object_type_cost_per_byte: protocol_config
                        .dynamic_field_borrow_child_object_type_cost_per_byte()
                        .into(),
                },
            dynamic_field_remove_child_object_cost_params:
                DynamicFieldRemoveChildObjectCostParams {
                    dynamic_field_remove_child_object_cost_base: protocol_config
                        .dynamic_field_remove_child_object_cost_base()
                        .into(),
                    dynamic_field_remove_child_object_child_cost_per_byte: protocol_config
                        .dynamic_field_remove_child_object_child_cost_per_byte()
                        .into(),
                    dynamic_field_remove_child_object_type_cost_per_byte: protocol_config
                        .dynamic_field_remove_child_object_type_cost_per_byte()
                        .into(),
                },
            dynamic_field_has_child_object_cost_params: DynamicFieldHasChildObjectCostParams {
                dynamic_field_has_child_object_cost_base: protocol_config
                    .dynamic_field_has_child_object_cost_base()
                    .into(),
            },
            dynamic_field_has_child_object_with_ty_cost_params:
                DynamicFieldHasChildObjectWithTyCostParams {
                    dynamic_field_has_child_object_with_ty_cost_base: protocol_config
                        .dynamic_field_has_child_object_with_ty_cost_base()
                        .into(),
                    dynamic_field_has_child_object_with_ty_type_cost_per_byte: protocol_config
                        .dynamic_field_has_child_object_with_ty_type_cost_per_byte()
                        .into(),
                    dynamic_field_has_child_object_with_ty_type_tag_cost_per_byte: protocol_config
                        .dynamic_field_has_child_object_with_ty_type_tag_cost_per_byte()
                        .into(),
                },

            event_emit_cost_params: EventEmitCostParams {
                event_emit_value_size_derivation_cost_per_byte: protocol_config
                    .event_emit_value_size_derivation_cost_per_byte()
                    .into(),
                event_emit_tag_size_derivation_cost_per_byte: protocol_config
                    .event_emit_tag_size_derivation_cost_per_byte()
                    .into(),
                event_emit_output_cost_per_byte: protocol_config
                    .event_emit_output_cost_per_byte()
                    .into(),
                event_emit_cost_base: protocol_config.event_emit_cost_base().into(),
            },

            borrow_uid_cost_params: BorrowUidCostParams {
                object_borrow_uid_cost_base: protocol_config.object_borrow_uid_cost_base().into(),
            },
            delete_impl_cost_params: DeleteImplCostParams {
                object_delete_impl_cost_base: protocol_config.object_delete_impl_cost_base().into(),
            },
            record_new_id_cost_params: RecordNewIdCostParams {
                object_record_new_uid_cost_base: protocol_config
                    .object_record_new_uid_cost_base()
                    .into(),
            },

            // Crypto
            crypto_invalid_arguments_cost: protocol_config.crypto_invalid_arguments_cost().into(),
            // ed25519
            ed25519_verify_cost_params: Ed25519VerifyCostParams {
                ed25519_ed25519_verify_cost_base: protocol_config
                    .ed25519_ed25519_verify_cost_base()
                    .into(),
                ed25519_ed25519_verify_msg_cost_per_byte: protocol_config
                    .ed25519_ed25519_verify_msg_cost_per_byte()
                    .into(),
                ed25519_ed25519_verify_msg_cost_per_block: protocol_config
                    .ed25519_ed25519_verify_msg_cost_per_block()
                    .into(),
            },
            // hash
            hash_blake2b256_cost_params: HashBlake2b256CostParams {
                hash_blake2b256_cost_base: protocol_config.hash_blake2b256_cost_base().into(),
                hash_blake2b256_data_cost_per_byte: protocol_config
                    .hash_blake2b256_data_cost_per_byte()
                    .into(),
                hash_blake2b256_data_cost_per_block: protocol_config
                    .hash_blake2b256_data_cost_per_block()
                    .into(),
            },
            hash_keccak256_cost_params: HashKeccak256CostParams {
                hash_keccak256_cost_base: protocol_config.hash_keccak256_cost_base().into(),
                hash_keccak256_data_cost_per_byte: protocol_config
                    .hash_keccak256_data_cost_per_byte()
                    .into(),
                hash_keccak256_data_cost_per_block: protocol_config
                    .hash_keccak256_data_cost_per_block()
                    .into(),
            },
            transfer_transfer_internal_cost_params: TransferInternalCostParams {
                transfer_transfer_internal_cost_base: protocol_config
                    .transfer_transfer_internal_cost_base()
                    .into(),
            },
            transfer_freeze_object_cost_params: TransferFreezeObjectCostParams {
                transfer_freeze_object_cost_base: protocol_config
                    .transfer_freeze_object_cost_base()
                    .into(),
            },
            transfer_share_object_cost_params: TransferShareObjectCostParams {
                transfer_share_object_cost_base: protocol_config
                    .transfer_share_object_cost_base()
                    .into(),
            },
            // tx_context
            tx_context_derive_id_cost_params: TxContextDeriveIdCostParams {
                tx_context_derive_id_cost_base: protocol_config
                    .tx_context_derive_id_cost_base()
                    .into(),
            },
            tx_context_fresh_id_cost_params: TxContextFreshIdCostParams {
                tx_context_fresh_id_cost_base: if protocol_config.move_native_context() {
                    protocol_config.tx_context_fresh_id_cost_base().into()
                } else {
                    DEFAULT_UNUSED_TX_CONTEXT_ENTRY_COST.into()
                },
            },
            tx_context_sender_cost_params: TxContextSenderCostParams {
                tx_context_sender_cost_base: if protocol_config.move_native_context() {
                    protocol_config.tx_context_sender_cost_base().into()
                } else {
                    DEFAULT_UNUSED_TX_CONTEXT_ENTRY_COST.into()
                },
            },
            tx_context_epoch_cost_params: TxContextEpochCostParams {
                tx_context_epoch_cost_base: if protocol_config.move_native_context() {
                    protocol_config.tx_context_epoch_cost_base().into()
                } else {
                    DEFAULT_UNUSED_TX_CONTEXT_ENTRY_COST.into()
                },
            },
            tx_context_epoch_timestamp_ms_cost_params: TxContextEpochTimestampMsCostParams {
                tx_context_epoch_timestamp_ms_cost_base: if protocol_config.move_native_context() {
                    protocol_config
                        .tx_context_epoch_timestamp_ms_cost_base()
                        .into()
                } else {
                    DEFAULT_UNUSED_TX_CONTEXT_ENTRY_COST.into()
                },
            },
            tx_context_sponsor_cost_params: TxContextSponsorCostParams {
                tx_context_sponsor_cost_base: if protocol_config.move_native_context() {
                    protocol_config.tx_context_sponsor_cost_base().into()
                } else {
                    DEFAULT_UNUSED_TX_CONTEXT_ENTRY_COST.into()
                },
            },
            tx_context_gas_price_cost_params: TxContextGasPriceCostParams {
                tx_context_gas_price_cost_base: if protocol_config.move_native_context() {
                    protocol_config.tx_context_gas_price_cost_base().into()
                } else {
                    DEFAULT_UNUSED_TX_CONTEXT_ENTRY_COST.into()
                },
            },
            tx_context_gas_budget_cost_params: TxContextGasBudgetCostParams {
                tx_context_gas_budget_cost_base: if protocol_config.move_native_context() {
                    protocol_config.tx_context_gas_budget_cost_base().into()
                } else {
                    DEFAULT_UNUSED_TX_CONTEXT_ENTRY_COST.into()
                },
            },
            tx_context_ids_created_cost_params: TxContextIdsCreatedCostParams {
                tx_context_ids_created_cost_base: if protocol_config.move_native_context() {
                    protocol_config.tx_context_ids_created_cost_base().into()
                } else {
                    DEFAULT_UNUSED_TX_CONTEXT_ENTRY_COST.into()
                },
            },
            tx_context_replace_cost_params: TxContextReplaceCostParams {
                tx_context_replace_cost_base: if protocol_config.move_native_context() {
                    protocol_config.tx_context_replace_cost_base().into()
                } else {
                    DEFAULT_UNUSED_TX_CONTEXT_ENTRY_COST.into()
                },
            },
            type_is_one_time_witness_cost_params: TypesIsOneTimeWitnessCostParams {
                types_is_one_time_witness_cost_base: protocol_config
                    .types_is_one_time_witness_cost_base()
                    .into(),
                types_is_one_time_witness_type_tag_cost_per_byte: protocol_config
                    .types_is_one_time_witness_type_tag_cost_per_byte()
                    .into(),
                types_is_one_time_witness_type_cost_per_byte: protocol_config
                    .types_is_one_time_witness_type_cost_per_byte()
                    .into(),
            },
            validator_validate_metadata_bcs_cost_params: ValidatorValidateMetadataBcsCostParams {
                validator_validate_metadata_cost_base: protocol_config
                    .validator_validate_metadata_cost_base()
                    .into(),
                validator_validate_metadata_data_cost_per_byte: protocol_config
                    .validator_validate_metadata_data_cost_per_byte()
                    .into(),
            },
            bls12381_bls12381_min_sig_verify_cost_params: Bls12381Bls12381MinSigVerifyCostParams {
                bls12381_bls12381_min_sig_verify_cost_base: protocol_config
                    .bls12381_bls12381_min_sig_verify_cost_base()
                    .into(),
                bls12381_bls12381_min_sig_verify_msg_cost_per_byte: protocol_config
                    .bls12381_bls12381_min_sig_verify_msg_cost_per_byte()
                    .into(),
                bls12381_bls12381_min_sig_verify_msg_cost_per_block: protocol_config
                    .bls12381_bls12381_min_sig_verify_msg_cost_per_block()
                    .into(),
            },
            bls12381_bls12381_min_pk_verify_cost_params: Bls12381Bls12381MinPkVerifyCostParams {
                bls12381_bls12381_min_pk_verify_cost_base: protocol_config
                    .bls12381_bls12381_min_pk_verify_cost_base()
                    .into(),
                bls12381_bls12381_min_pk_verify_msg_cost_per_byte: protocol_config
                    .bls12381_bls12381_min_pk_verify_msg_cost_per_byte()
                    .into(),
                bls12381_bls12381_min_pk_verify_msg_cost_per_block: protocol_config
                    .bls12381_bls12381_min_pk_verify_msg_cost_per_block()
                    .into(),
            },
            ecdsa_k1_ecrecover_cost_params: EcdsaK1EcrecoverCostParams {
                ecdsa_k1_ecrecover_keccak256_cost_base: protocol_config
                    .ecdsa_k1_ecrecover_keccak256_cost_base()
                    .into(),
                ecdsa_k1_ecrecover_keccak256_msg_cost_per_byte: protocol_config
                    .ecdsa_k1_ecrecover_keccak256_msg_cost_per_byte()
                    .into(),
                ecdsa_k1_ecrecover_keccak256_msg_cost_per_block: protocol_config
                    .ecdsa_k1_ecrecover_keccak256_msg_cost_per_block()
                    .into(),
                ecdsa_k1_ecrecover_sha256_cost_base: protocol_config
                    .ecdsa_k1_ecrecover_sha256_cost_base()
                    .into(),
                ecdsa_k1_ecrecover_sha256_msg_cost_per_byte: protocol_config
                    .ecdsa_k1_ecrecover_sha256_msg_cost_per_byte()
                    .into(),
                ecdsa_k1_ecrecover_sha256_msg_cost_per_block: protocol_config
                    .ecdsa_k1_ecrecover_sha256_msg_cost_per_block()
                    .into(),
            },
            ecdsa_k1_decompress_pubkey_cost_params: EcdsaK1DecompressPubkeyCostParams {
                ecdsa_k1_decompress_pubkey_cost_base: protocol_config
                    .ecdsa_k1_decompress_pubkey_cost_base()
                    .into(),
            },
            ecdsa_k1_secp256k1_verify_cost_params: EcdsaK1Secp256k1VerifyCostParams {
                ecdsa_k1_secp256k1_verify_keccak256_cost_base: protocol_config
                    .ecdsa_k1_secp256k1_verify_keccak256_cost_base()
                    .into(),
                ecdsa_k1_secp256k1_verify_keccak256_msg_cost_per_byte: protocol_config
                    .ecdsa_k1_secp256k1_verify_keccak256_msg_cost_per_byte()
                    .into(),
                ecdsa_k1_secp256k1_verify_keccak256_msg_cost_per_block: protocol_config
                    .ecdsa_k1_secp256k1_verify_keccak256_msg_cost_per_block()
                    .into(),
                ecdsa_k1_secp256k1_verify_sha256_cost_base: protocol_config
                    .ecdsa_k1_secp256k1_verify_sha256_cost_base()
                    .into(),
                ecdsa_k1_secp256k1_verify_sha256_msg_cost_per_byte: protocol_config
                    .ecdsa_k1_secp256k1_verify_sha256_msg_cost_per_byte()
                    .into(),
                ecdsa_k1_secp256k1_verify_sha256_msg_cost_per_block: protocol_config
                    .ecdsa_k1_secp256k1_verify_sha256_msg_cost_per_block()
                    .into(),
            },
            ecdsa_r1_ecrecover_cost_params: EcdsaR1EcrecoverCostParams {
                ecdsa_r1_ecrecover_keccak256_cost_base: protocol_config
                    .ecdsa_r1_ecrecover_keccak256_cost_base()
                    .into(),
                ecdsa_r1_ecrecover_keccak256_msg_cost_per_byte: protocol_config
                    .ecdsa_r1_ecrecover_keccak256_msg_cost_per_byte()
                    .into(),
                ecdsa_r1_ecrecover_keccak256_msg_cost_per_block: protocol_config
                    .ecdsa_r1_ecrecover_keccak256_msg_cost_per_block()
                    .into(),
                ecdsa_r1_ecrecover_sha256_cost_base: protocol_config
                    .ecdsa_r1_ecrecover_sha256_cost_base()
                    .into(),
                ecdsa_r1_ecrecover_sha256_msg_cost_per_byte: protocol_config
                    .ecdsa_r1_ecrecover_sha256_msg_cost_per_byte()
                    .into(),
                ecdsa_r1_ecrecover_sha256_msg_cost_per_block: protocol_config
                    .ecdsa_r1_ecrecover_sha256_msg_cost_per_block()
                    .into(),
            },
            ecdsa_r1_secp256_r1_verify_cost_params: EcdsaR1Secp256R1VerifyCostParams {
                ecdsa_r1_secp256r1_verify_keccak256_cost_base: protocol_config
                    .ecdsa_r1_secp256r1_verify_keccak256_cost_base()
                    .into(),
                ecdsa_r1_secp256r1_verify_keccak256_msg_cost_per_byte: protocol_config
                    .ecdsa_r1_secp256r1_verify_keccak256_msg_cost_per_byte()
                    .into(),
                ecdsa_r1_secp256r1_verify_keccak256_msg_cost_per_block: protocol_config
                    .ecdsa_r1_secp256r1_verify_keccak256_msg_cost_per_block()
                    .into(),
                ecdsa_r1_secp256r1_verify_sha256_cost_base: protocol_config
                    .ecdsa_r1_secp256r1_verify_sha256_cost_base()
                    .into(),
                ecdsa_r1_secp256r1_verify_sha256_msg_cost_per_byte: protocol_config
                    .ecdsa_r1_secp256r1_verify_sha256_msg_cost_per_byte()
                    .into(),
                ecdsa_r1_secp256r1_verify_sha256_msg_cost_per_block: protocol_config
                    .ecdsa_r1_secp256r1_verify_sha256_msg_cost_per_block()
                    .into(),
            },
            ecvrf_ecvrf_verify_cost_params: EcvrfEcvrfVerifyCostParams {
                ecvrf_ecvrf_verify_cost_base: protocol_config.ecvrf_ecvrf_verify_cost_base().into(),
                ecvrf_ecvrf_verify_alpha_string_cost_per_byte: protocol_config
                    .ecvrf_ecvrf_verify_alpha_string_cost_per_byte()
                    .into(),
                ecvrf_ecvrf_verify_alpha_string_cost_per_block: protocol_config
                    .ecvrf_ecvrf_verify_alpha_string_cost_per_block()
                    .into(),
            },
            groth16_prepare_verifying_key_cost_params: Groth16PrepareVerifyingKeyCostParams {
                groth16_prepare_verifying_key_bls12381_cost_base: protocol_config
                    .groth16_prepare_verifying_key_bls12381_cost_base()
                    .into(),
                groth16_prepare_verifying_key_bn254_cost_base: protocol_config
                    .groth16_prepare_verifying_key_bn254_cost_base()
                    .into(),
            },
            groth16_verify_groth16_proof_internal_cost_params:
                Groth16VerifyGroth16ProofInternalCostParams {
                    groth16_verify_groth16_proof_internal_bls12381_cost_base: protocol_config
                        .groth16_verify_groth16_proof_internal_bls12381_cost_base()
                        .into(),
                    groth16_verify_groth16_proof_internal_bls12381_cost_per_public_input:
                        protocol_config
                            .groth16_verify_groth16_proof_internal_bls12381_cost_per_public_input()
                            .into(),
                    groth16_verify_groth16_proof_internal_bn254_cost_base: protocol_config
                        .groth16_verify_groth16_proof_internal_bn254_cost_base()
                        .into(),
                    groth16_verify_groth16_proof_internal_bn254_cost_per_public_input:
                        protocol_config
                            .groth16_verify_groth16_proof_internal_bn254_cost_per_public_input()
                            .into(),
                    groth16_verify_groth16_proof_internal_public_input_cost_per_byte:
                        protocol_config
                            .groth16_verify_groth16_proof_internal_public_input_cost_per_byte()
                            .into(),
                },
            hmac_hmac_sha3_256_cost_params: HmacHmacSha3256CostParams {
                hmac_hmac_sha3_256_cost_base: protocol_config.hmac_hmac_sha3_256_cost_base().into(),
                hmac_hmac_sha3_256_input_cost_per_byte: protocol_config
                    .hmac_hmac_sha3_256_input_cost_per_byte()
                    .into(),
                hmac_hmac_sha3_256_input_cost_per_block: protocol_config
                    .hmac_hmac_sha3_256_input_cost_per_block()
                    .into(),
            },
            transfer_receive_object_internal_cost_params: TransferReceiveObjectInternalCostParams {
                transfer_receive_object_internal_cost_base: protocol_config
                    .transfer_receive_object_cost_base_as_option()
                    .unwrap_or(0)
                    .into(),
            },
            check_zklogin_id_cost_params: CheckZkloginIdCostParams {
                check_zklogin_id_cost_base: protocol_config
                    .check_zklogin_id_cost_base_as_option()
                    .map(Into::into),
            },
            check_zklogin_issuer_cost_params: CheckZkloginIssuerCostParams {
                check_zklogin_issuer_cost_base: protocol_config
                    .check_zklogin_issuer_cost_base_as_option()
                    .map(Into::into),
            },
            poseidon_bn254_cost_params: PoseidonBN254CostParams {
                poseidon_bn254_cost_base: protocol_config
                    .poseidon_bn254_cost_base_as_option()
                    .map(Into::into),
                poseidon_bn254_data_cost_per_block: protocol_config
                    .poseidon_bn254_cost_per_block_as_option()
                    .map(Into::into),
            },
            group_ops_cost_params: GroupOpsCostParams {
                bls12381_decode_scalar_cost: protocol_config
                    .group_ops_bls12381_decode_scalar_cost_as_option()
                    .map(Into::into),
                bls12381_decode_g1_cost: protocol_config
                    .group_ops_bls12381_decode_g1_cost_as_option()
                    .map(Into::into),
                bls12381_decode_g2_cost: protocol_config
                    .group_ops_bls12381_decode_g2_cost_as_option()
                    .map(Into::into),
                bls12381_decode_gt_cost: protocol_config
                    .group_ops_bls12381_decode_gt_cost_as_option()
                    .map(Into::into),
                bls12381_scalar_add_cost: protocol_config
                    .group_ops_bls12381_scalar_add_cost_as_option()
                    .map(Into::into),
                bls12381_g1_add_cost: protocol_config
                    .group_ops_bls12381_g1_add_cost_as_option()
                    .map(Into::into),
                bls12381_g2_add_cost: protocol_config
                    .group_ops_bls12381_g2_add_cost_as_option()
                    .map(Into::into),
                bls12381_gt_add_cost: protocol_config
                    .group_ops_bls12381_gt_add_cost_as_option()
                    .map(Into::into),
                bls12381_scalar_sub_cost: protocol_config
                    .group_ops_bls12381_scalar_sub_cost_as_option()
                    .map(Into::into),
                bls12381_g1_sub_cost: protocol_config
                    .group_ops_bls12381_g1_sub_cost_as_option()
                    .map(Into::into),
                bls12381_g2_sub_cost: protocol_config
                    .group_ops_bls12381_g2_sub_cost_as_option()
                    .map(Into::into),
                bls12381_gt_sub_cost: protocol_config
                    .group_ops_bls12381_gt_sub_cost_as_option()
                    .map(Into::into),
                bls12381_scalar_mul_cost: protocol_config
                    .group_ops_bls12381_scalar_mul_cost_as_option()
                    .map(Into::into),
                bls12381_g1_mul_cost: protocol_config
                    .group_ops_bls12381_g1_mul_cost_as_option()
                    .map(Into::into),
                bls12381_g2_mul_cost: protocol_config
                    .group_ops_bls12381_g2_mul_cost_as_option()
                    .map(Into::into),
                bls12381_gt_mul_cost: protocol_config
                    .group_ops_bls12381_gt_mul_cost_as_option()
                    .map(Into::into),
                bls12381_scalar_div_cost: protocol_config
                    .group_ops_bls12381_scalar_div_cost_as_option()
                    .map(Into::into),
                bls12381_g1_div_cost: protocol_config
                    .group_ops_bls12381_g1_div_cost_as_option()
                    .map(Into::into),
                bls12381_g2_div_cost: protocol_config
                    .group_ops_bls12381_g2_div_cost_as_option()
                    .map(Into::into),
                bls12381_gt_div_cost: protocol_config
                    .group_ops_bls12381_gt_div_cost_as_option()
                    .map(Into::into),
                bls12381_g1_hash_to_base_cost: protocol_config
                    .group_ops_bls12381_g1_hash_to_base_cost_as_option()
                    .map(Into::into),
                bls12381_g2_hash_to_base_cost: protocol_config
                    .group_ops_bls12381_g2_hash_to_base_cost_as_option()
                    .map(Into::into),
                bls12381_g1_hash_to_cost_per_byte: protocol_config
                    .group_ops_bls12381_g1_hash_to_cost_per_byte_as_option()
                    .map(Into::into),
                bls12381_g2_hash_to_cost_per_byte: protocol_config
                    .group_ops_bls12381_g2_hash_to_cost_per_byte_as_option()
                    .map(Into::into),
                bls12381_g1_msm_base_cost: protocol_config
                    .group_ops_bls12381_g1_msm_base_cost_as_option()
                    .map(Into::into),
                bls12381_g2_msm_base_cost: protocol_config
                    .group_ops_bls12381_g2_msm_base_cost_as_option()
                    .map(Into::into),
                bls12381_g1_msm_base_cost_per_input: protocol_config
                    .group_ops_bls12381_g1_msm_base_cost_per_input_as_option()
                    .map(Into::into),
                bls12381_g2_msm_base_cost_per_input: protocol_config
                    .group_ops_bls12381_g2_msm_base_cost_per_input_as_option()
                    .map(Into::into),
                bls12381_msm_max_len: protocol_config.group_ops_bls12381_msm_max_len_as_option(),
                bls12381_pairing_cost: protocol_config
                    .group_ops_bls12381_pairing_cost_as_option()
                    .map(Into::into),
                bls12381_g1_to_uncompressed_g1_cost: protocol_config
                    .group_ops_bls12381_g1_to_uncompressed_g1_cost_as_option()
                    .map(Into::into),
                bls12381_uncompressed_g1_to_g1_cost: protocol_config
                    .group_ops_bls12381_uncompressed_g1_to_g1_cost_as_option()
                    .map(Into::into),
                bls12381_uncompressed_g1_sum_base_cost: protocol_config
                    .group_ops_bls12381_uncompressed_g1_sum_base_cost_as_option()
                    .map(Into::into),
                bls12381_uncompressed_g1_sum_cost_per_term: protocol_config
                    .group_ops_bls12381_uncompressed_g1_sum_cost_per_term_as_option()
                    .map(Into::into),
                bls12381_uncompressed_g1_sum_max_terms: protocol_config
                    .group_ops_bls12381_uncompressed_g1_sum_max_terms_as_option(),
            },
            vdf_cost_params: VDFCostParams {
                vdf_verify_cost: protocol_config
                    .vdf_verify_vdf_cost_as_option()
                    .map(Into::into),
                hash_to_input_cost: protocol_config
                    .vdf_hash_to_input_cost_as_option()
                    .map(Into::into),
            },
            nitro_attestation_cost_params: NitroAttestationCostParams {
                parse_base_cost: protocol_config
                    .nitro_attestation_parse_base_cost_as_option()
                    .map(Into::into),
                parse_cost_per_byte: protocol_config
                    .nitro_attestation_parse_cost_per_byte_as_option()
                    .map(Into::into),
                verify_base_cost: protocol_config
                    .nitro_attestation_verify_base_cost_as_option()
                    .map(Into::into),
                verify_cost_per_cert: protocol_config
                    .nitro_attestation_verify_cost_per_cert_as_option()
                    .map(Into::into),
            },
        }
    }
}

pub fn make_stdlib_gas_params_for_protocol_config(
    protocol_config: &ProtocolConfig,
) -> GasParameters {
    macro_rules! get_gas_cost_or_default {
        ($name: ident) => {{
            debug_assert!(
                protocol_config.version.as_u64() < 53 || protocol_config.$name().is_some()
            );
            protocol_config.$name().map(Into::into).unwrap_or(0.into())
        }};
    }
    GasParameters::new(
        MSN::bcs::GasParameters {
            to_bytes: MSN::bcs::ToBytesGasParameters {
                per_byte_serialized: get_gas_cost_or_default!(
                    bcs_per_byte_serialized_cost_as_option
                ),
                legacy_min_output_size: get_gas_cost_or_default!(
                    bcs_legacy_min_output_size_cost_as_option
                ),
                failure: get_gas_cost_or_default!(bcs_failure_cost_as_option),
            },
        },
        MSN::debug::GasParameters {
            print: MSN::debug::PrintGasParameters {
                base_cost: get_gas_cost_or_default!(debug_print_base_cost_as_option),
            },
            print_stack_trace: MSN::debug::PrintStackTraceGasParameters {
                base_cost: get_gas_cost_or_default!(debug_print_stack_trace_base_cost_as_option),
            },
        },
        MSN::hash::GasParameters {
            sha2_256: MSN::hash::Sha2_256GasParameters {
                base: get_gas_cost_or_default!(hash_sha2_256_base_cost_as_option),
                per_byte: get_gas_cost_or_default!(hash_sha2_256_per_byte_cost_as_option),
                legacy_min_input_len: get_gas_cost_or_default!(
                    hash_sha2_256_legacy_min_input_len_cost_as_option
                ),
            },
            sha3_256: MSN::hash::Sha3_256GasParameters {
                base: get_gas_cost_or_default!(hash_sha3_256_base_cost_as_option),
                per_byte: get_gas_cost_or_default!(hash_sha3_256_per_byte_cost_as_option),
                legacy_min_input_len: get_gas_cost_or_default!(
                    hash_sha3_256_legacy_min_input_len_cost_as_option
                ),
            },
        },
        MSN::string::GasParameters {
            check_utf8: MSN::string::CheckUtf8GasParameters {
                base: get_gas_cost_or_default!(string_check_utf8_base_cost_as_option),
                per_byte: get_gas_cost_or_default!(string_check_utf8_per_byte_cost_as_option),
            },
            is_char_boundary: MSN::string::IsCharBoundaryGasParameters {
                base: get_gas_cost_or_default!(string_is_char_boundary_base_cost_as_option),
            },
            sub_string: MSN::string::SubStringGasParameters {
                base: get_gas_cost_or_default!(string_sub_string_base_cost_as_option),
                per_byte: get_gas_cost_or_default!(string_sub_string_per_byte_cost_as_option),
            },
            index_of: MSN::string::IndexOfGasParameters {
                base: get_gas_cost_or_default!(string_index_of_base_cost_as_option),
                per_byte_pattern: get_gas_cost_or_default!(
                    string_index_of_per_byte_pattern_cost_as_option
                ),
                per_byte_searched: get_gas_cost_or_default!(
                    string_index_of_per_byte_searched_cost_as_option
                ),
            },
        },
        MSN::type_name::GasParameters {
            get: MSN::type_name::GetGasParameters {
                base: get_gas_cost_or_default!(type_name_get_base_cost_as_option),
                per_byte: get_gas_cost_or_default!(type_name_get_per_byte_cost_as_option),
            },
        },
        MSN::vector::GasParameters {
            empty: MSN::vector::EmptyGasParameters {
                base: get_gas_cost_or_default!(vector_empty_base_cost_as_option),
            },
            length: MSN::vector::LengthGasParameters {
                base: get_gas_cost_or_default!(vector_length_base_cost_as_option),
            },
            push_back: MSN::vector::PushBackGasParameters {
                base: get_gas_cost_or_default!(vector_push_back_base_cost_as_option),
                legacy_per_abstract_memory_unit: get_gas_cost_or_default!(
                    vector_push_back_legacy_per_abstract_memory_unit_cost_as_option
                ),
            },
            borrow: MSN::vector::BorrowGasParameters {
                base: get_gas_cost_or_default!(vector_borrow_base_cost_as_option),
            },
            pop_back: MSN::vector::PopBackGasParameters {
                base: get_gas_cost_or_default!(vector_pop_back_base_cost_as_option),
            },
            destroy_empty: MSN::vector::DestroyEmptyGasParameters {
                base: get_gas_cost_or_default!(vector_destroy_empty_base_cost_as_option),
            },
            swap: MSN::vector::SwapGasParameters {
                base: get_gas_cost_or_default!(vector_swap_base_cost_as_option),
            },
        },
    )
}

pub fn all_natives(silent: bool, protocol_config: &ProtocolConfig) -> NativeFunctionTable {
    let sui_framework_natives: &[(&str, &str, NativeFunction)] = &[
        ("address", "from_bytes", make_native!(address::from_bytes)),
        ("address", "to_u256", make_native!(address::to_u256)),
        ("address", "from_u256", make_native!(address::from_u256)),
        ("hash", "blake2b256", make_native!(hash::blake2b256)),
        (
            "bls12381",
            "bls12381_min_sig_verify",
            make_native!(bls12381::bls12381_min_sig_verify),
        ),
        (
            "bls12381",
            "bls12381_min_pk_verify",
            make_native!(bls12381::bls12381_min_pk_verify),
        ),
        (
            "dynamic_field",
            "hash_type_and_key",
            make_native!(dynamic_field::hash_type_and_key),
        ),
        (
            "config",
            "read_setting_impl",
            make_native!(config::read_setting_impl),
        ),
        (
            "dynamic_field",
            "add_child_object",
            make_native!(dynamic_field::add_child_object),
        ),
        (
            "dynamic_field",
            "borrow_child_object",
            make_native!(dynamic_field::borrow_child_object),
        ),
        (
            "dynamic_field",
            "borrow_child_object_mut",
            make_native!(dynamic_field::borrow_child_object),
        ),
        (
            "dynamic_field",
            "remove_child_object",
            make_native!(dynamic_field::remove_child_object),
        ),
        (
            "dynamic_field",
            "has_child_object",
            make_native!(dynamic_field::has_child_object),
        ),
        (
            "dynamic_field",
            "has_child_object_with_ty",
            make_native!(dynamic_field::has_child_object_with_ty),
        ),
        (
            "ecdsa_k1",
            "secp256k1_ecrecover",
            make_native!(ecdsa_k1::ecrecover),
        ),
        (
            "ecdsa_k1",
            "decompress_pubkey",
            make_native!(ecdsa_k1::decompress_pubkey),
        ),
        (
            "ecdsa_k1",
            "secp256k1_verify",
            make_native!(ecdsa_k1::secp256k1_verify),
        ),
        ("ecvrf", "ecvrf_verify", make_native!(ecvrf::ecvrf_verify)),
        (
            "ecdsa_r1",
            "secp256r1_ecrecover",
            make_native!(ecdsa_r1::ecrecover),
        ),
        (
            "ecdsa_r1",
            "secp256r1_verify",
            make_native!(ecdsa_r1::secp256r1_verify),
        ),
        (
            "ed25519",
            "ed25519_verify",
            make_native!(ed25519::ed25519_verify),
        ),
        ("event", "emit", make_native!(event::emit)),
        (
            "event",
            "events_by_type",
            make_native!(event::get_events_by_type),
        ),
        ("event", "num_events", make_native!(event::num_events)),
        (
            "groth16",
            "verify_groth16_proof_internal",
            make_native!(groth16::verify_groth16_proof_internal),
        ),
        (
            "groth16",
            "prepare_verifying_key_internal",
            make_native!(groth16::prepare_verifying_key_internal),
        ),
        ("hmac", "hmac_sha3_256", make_native!(hmac::hmac_sha3_256)),
        ("hash", "keccak256", make_native!(hash::keccak256)),
        (
            "group_ops",
            "internal_validate",
            make_native!(group_ops::internal_validate),
        ),
        (
            "group_ops",
            "internal_add",
            make_native!(group_ops::internal_add),
        ),
        (
            "group_ops",
            "internal_sub",
            make_native!(group_ops::internal_sub),
        ),
        (
            "group_ops",
            "internal_mul",
            make_native!(group_ops::internal_mul),
        ),
        (
            "group_ops",
            "internal_div",
            make_native!(group_ops::internal_div),
        ),
        (
            "group_ops",
            "internal_hash_to",
            make_native!(group_ops::internal_hash_to),
        ),
        (
            "group_ops",
            "internal_multi_scalar_mul",
            make_native!(group_ops::internal_multi_scalar_mul),
        ),
        (
            "group_ops",
            "internal_pairing",
            make_native!(group_ops::internal_pairing),
        ),
        (
            "group_ops",
            "internal_convert",
            make_native!(group_ops::internal_convert),
        ),
        (
            "group_ops",
            "internal_sum",
            make_native!(group_ops::internal_sum),
        ),
        ("object", "delete_impl", make_native!(object::delete_impl)),
        ("object", "borrow_uid", make_native!(object::borrow_uid)),
        (
            "object",
            "record_new_uid",
            make_native!(object::record_new_uid),
        ),
        (
            "test_scenario",
            "take_from_address_by_id",
            make_native!(test_scenario::take_from_address_by_id),
        ),
        (
            "test_scenario",
            "most_recent_id_for_address",
            make_native!(test_scenario::most_recent_id_for_address),
        ),
        (
            "test_scenario",
            "was_taken_from_address",
            make_native!(test_scenario::was_taken_from_address),
        ),
        (
            "test_scenario",
            "take_immutable_by_id",
            make_native!(test_scenario::take_immutable_by_id),
        ),
        (
            "test_scenario",
            "most_recent_immutable_id",
            make_native!(test_scenario::most_recent_immutable_id),
        ),
        (
            "test_scenario",
            "was_taken_immutable",
            make_native!(test_scenario::was_taken_immutable),
        ),
        (
            "test_scenario",
            "take_shared_by_id",
            make_native!(test_scenario::take_shared_by_id),
        ),
        (
            "test_scenario",
            "most_recent_id_shared",
            make_native!(test_scenario::most_recent_id_shared),
        ),
        (
            "test_scenario",
            "was_taken_shared",
            make_native!(test_scenario::was_taken_shared),
        ),
        (
            "test_scenario",
            "end_transaction",
            make_native!(test_scenario::end_transaction),
        ),
        (
            "test_scenario",
            "ids_for_address",
            make_native!(test_scenario::ids_for_address),
        ),
        (
            "test_scenario",
            "allocate_receiving_ticket_for_object",
            make_native!(test_scenario::allocate_receiving_ticket_for_object),
        ),
        (
            "test_scenario",
            "deallocate_receiving_ticket_for_object",
            make_native!(test_scenario::deallocate_receiving_ticket_for_object),
        ),
        (
            "transfer",
            "transfer_impl",
            make_native!(transfer::transfer_internal),
        ),
        (
            "transfer",
            "freeze_object_impl",
            make_native!(transfer::freeze_object),
        ),
        (
            "transfer",
            "share_object_impl",
            make_native!(transfer::share_object),
        ),
        (
            "transfer",
            "receive_impl",
            make_native!(transfer::receive_object_internal),
        ),
        (
            "tx_context",
            "last_created_id",
            make_native!(tx_context::last_created_id),
        ),
        (
            "tx_context",
            "derive_id",
            make_native!(tx_context::derive_id),
        ),
        ("tx_context", "fresh_id", make_native!(tx_context::fresh_id)),
        (
            "tx_context",
            "native_sender",
            make_native!(tx_context::sender),
        ),
        (
            "tx_context",
            "native_epoch",
            make_native!(tx_context::epoch),
        ),
        (
            "tx_context",
            "native_epoch_timestamp_ms",
            make_native!(tx_context::epoch_timestamp_ms),
        ),
        (
            "tx_context",
            "native_sponsor",
            make_native!(tx_context::sponsor),
        ),
        (
            "tx_context",
            "native_gas_price",
            make_native!(tx_context::gas_price),
        ),
        (
            "tx_context",
            "native_gas_budget",
            make_native!(tx_context::gas_budget),
        ),
        (
            "tx_context",
            "native_ids_created",
            make_native!(tx_context::ids_created),
        ),
        ("tx_context", "replace", make_native!(tx_context::replace)),
        (
            "types",
            "is_one_time_witness",
            make_native!(types::is_one_time_witness),
        ),
        ("test_utils", "destroy", make_native!(test_utils::destroy)),
        (
            "test_utils",
            "create_one_time_witness",
            make_native!(test_utils::create_one_time_witness),
        ),
        (
            "random",
            "generate_rand_seed_for_testing",
            make_native!(random::generate_rand_seed_for_testing),
        ),
        (
            "zklogin_verified_id",
            "check_zklogin_id_internal",
            make_native!(zklogin::check_zklogin_id_internal),
        ),
        (
            "zklogin_verified_issuer",
            "check_zklogin_issuer_internal",
            make_native!(zklogin::check_zklogin_issuer_internal),
        ),
        (
            "poseidon",
            "poseidon_bn254_internal",
            make_native!(poseidon::poseidon_bn254_internal),
        ),
        (
            "vdf",
            "vdf_verify_internal",
            make_native!(vdf::vdf_verify_internal),
        ),
        (
            "vdf",
            "hash_to_input_internal",
            make_native!(vdf::hash_to_input_internal),
        ),
        (
            "ecdsa_k1",
            "secp256k1_sign",
            make_native!(ecdsa_k1::secp256k1_sign),
        ),
        (
            "ecdsa_k1",
            "secp256k1_keypair_from_seed",
            make_native!(ecdsa_k1::secp256k1_keypair_from_seed),
        ),
        (
            "nitro_attestation",
            "load_nitro_attestation_internal",
            make_native!(nitro_attestation::load_nitro_attestation_internal),
        ),
    ];
    let sui_framework_natives_iter =
        sui_framework_natives
            .iter()
            .cloned()
            .map(|(module_name, func_name, func)| {
                (
                    SUI_FRAMEWORK_ADDRESS,
                    Identifier::new(module_name).unwrap(),
                    Identifier::new(func_name).unwrap(),
                    func,
                )
            });
    let sui_system_natives: &[(&str, &str, NativeFunction)] = &[(
        "validator",
        "validate_metadata_bcs",
        make_native!(validator::validate_metadata_bcs),
    )];
    sui_system_natives
        .iter()
        .cloned()
        .map(|(module_name, func_name, func)| {
            (
                SUI_SYSTEM_ADDRESS,
                Identifier::new(module_name).unwrap(),
                Identifier::new(func_name).unwrap(),
                func,
            )
        })
        .chain(sui_framework_natives_iter)
        .chain(
            move_vm_runtime::natives::move_stdlib::stdlib_native_function_table(
                MOVE_STDLIB_ADDRESS,
                make_stdlib_gas_params_for_protocol_config(protocol_config),
                silent,
            ),
        )
        .collect()
}

// ID { bytes: address }
// Extract the first field of the struct to get the address bytes.
pub fn get_receiver_object_id(object: Value) -> Result<Value, PartialVMError> {
    get_nested_struct_field(object, &[0])
}

// Object { id: UID { id: ID { bytes: address } } .. }
// Extract the first field of the struct 3 times to get the id bytes.
pub fn get_object_id(object: Value) -> Result<Value, PartialVMError> {
    get_nested_struct_field(object, &[0, 0, 0])
}

// Extract a field value that's nested inside value `v`. The offset of each nesting
// is determined by `offsets`.
pub fn get_nested_struct_field(mut v: Value, offsets: &[usize]) -> Result<Value, PartialVMError> {
    for offset in offsets {
        v = get_nth_struct_field(v, *offset)?;
    }
    Ok(v)
}

pub fn get_nth_struct_field(v: Value, n: usize) -> Result<Value, PartialVMError> {
    let mut itr = v.value_as::<Struct>()?.unpack()?;
    Ok(itr.nth(n).unwrap())
}

/// Returns the struct tag, non-annotated type layout, and fully annotated type layout of `ty`.
pub(crate) fn get_tag_and_layouts(
    context: &NativeContext,
    ty: &Type,
) -> PartialVMResult<Option<(StructTag, R::MoveTypeLayout, A::MoveTypeLayout)>> {
    let tag = match context.type_to_type_tag(ty)? {
        TypeTag::Struct(s) => s,
        _ => {
            return Err(
                PartialVMError::new(StatusCode::UNKNOWN_INVARIANT_VIOLATION_ERROR)
                    .with_message("Sui verifier guarantees this is a struct".to_string()),
            )
        }
    };
    let Some(layout) = context.type_to_type_layout(ty)? else {
        return Ok(None);
    };
    let Some(annotated_layout) = context.type_to_fully_annotated_layout(ty)? else {
        return Ok(None);
    };
    Ok(Some((*tag, layout, annotated_layout)))
}

#[macro_export]
macro_rules! make_native {
    ($native: expr) => {
        Arc::new(
            move |context, ty_args, args| -> PartialVMResult<NativeResult> {
                $native(context, ty_args, args)
            },
        )
    };
}

pub(crate) fn legacy_test_cost() -> InternalGas {
    InternalGas::new(0)
}<|MERGE_RESOLUTION|>--- conflicted
+++ resolved
@@ -57,8 +57,8 @@
     runtime_value as R,
     vm_status::StatusCode,
 };
-<<<<<<< HEAD
 use move_vm_runtime::natives::{
+    extensions::NativeExtensionMarker,
     functions::{NativeContext, NativeFunction, NativeFunctionTable},
     move_stdlib::{self as MSN, GasParameters},
 };
@@ -68,17 +68,6 @@
         Type,
     },
     natives::functions::NativeResult,
-=======
-use move_stdlib_natives::{self as MSN, GasParameters};
-use move_vm_runtime::{
-    native_extensions::NativeExtensionMarker,
-    native_functions::{NativeContext, NativeFunction, NativeFunctionTable},
-};
-use move_vm_types::{
-    loaded_data::runtime_types::Type,
-    natives::function::NativeResult,
-    values::{Struct, Value},
->>>>>>> c64c5853
 };
 use std::sync::Arc;
 use sui_protocol_config::ProtocolConfig;
