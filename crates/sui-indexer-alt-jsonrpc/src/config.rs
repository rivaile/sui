// Copyright (c) Mysten Labs, Inc.
// SPDX-License-Identifier: Apache-2.0

use std::mem;

use sui_default_config::DefaultConfig;
use sui_protocol_config::ProtocolConfig;
use sui_types::base_types::{ObjectID, SuiAddress};
use tracing::warn;

<<<<<<< HEAD
use crate::api::{objects::ObjectsConfig, transactions::TransactionsConfig};

=======
>>>>>>> 0f914b97
pub use sui_name_service::NameServiceConfig;

#[derive(Debug)]
pub struct RpcConfig {
    /// Configuration for object-related RPC methods.
    pub objects: ObjectsConfig,

    /// Configuration for transaction-related RPC methods.
    pub transactions: TransactionsConfig,

    /// Configuration for SuiNS related RPC methods.
    pub name_service: NameServiceConfig,

    /// Configuration for coin-related RPC methods.
    pub coins: CoinsConfig,

    /// Configuration for transaction execution RPC methods.
    pub write: WriteConfig,

    /// Configuration for bigtable kv store, if it is used.
    pub bigtable: Option<BigtableConfig>,

    /// Configuring limits for the package resolver.
    pub package_resolver: sui_package_resolver::Limits,
}

#[DefaultConfig]
#[derive(Clone, Default, Debug)]
pub struct RpcLayer {
    /// Configuration for object-related RPC methods.
    pub objects: ObjectsLayer,

    /// Configuration for transaction-related RPC methods.
    pub transactions: TransactionsLayer,

    /// Configuration for SuiNS related RPC methods.
    pub name_service: NameServiceLayer,

<<<<<<< HEAD
=======
    /// Configuration for coin-related RPC methods.
    pub coins: CoinsLayer,

    /// Configuration for transaction execution RPC methods.
    pub write: WriteLayer,

    /// Configuration for bigtable kv store, if it is used.
    #[serde(skip_serializing_if = "Option::is_none")]
    pub bigtable: Option<BigtableConfig>,

    /// Configuring limits for the package resolver.
    pub package_resolver: PackageResolverLayer,

>>>>>>> 0f914b97
    #[serde(flatten)]
    pub extra: toml::Table,
}

#[derive(Debug, Clone)]
pub struct ObjectsConfig {
    /// The maximum number of keys that can be queried in a single multi-get request.
    pub max_multi_get_objects: usize,

    /// The default page size limit when querying objects, if none is provided.
    pub default_page_size: usize,

    /// The largest acceptable page size when querying transactions. Requesting a page larger than
    /// this is a user error.
    pub max_page_size: usize,

    /// The maximum depth a Display format string is allowed to nest field accesses.
    pub max_display_field_depth: usize,

    /// The maximum number of bytes occupied by Display field names and values in the output.
    pub max_display_output_size: usize,

    /// The maximum nesting depth of an owned object filter.
    pub max_filter_depth: usize,

    /// The maximum number of type filters in an owned object filter.
    pub max_type_filters: usize,

    /// The number of owned objects to fetch in one go when fulfilling a compound owned object
    /// filter.
    pub filter_scan_size: usize,
}

#[DefaultConfig]
#[derive(Clone, Default, Debug)]
pub struct ObjectsLayer {
    pub max_multi_get_objects: Option<usize>,
    pub default_page_size: Option<usize>,
    pub max_page_size: Option<usize>,
    pub max_display_field_depth: Option<usize>,
    pub max_display_output_size: Option<usize>,
    pub max_filter_depth: Option<usize>,
    pub max_type_filters: Option<usize>,
    pub filter_scan_size: Option<usize>,

    #[serde(flatten)]
    pub extra: toml::Table,
}

#[derive(Debug, Clone)]
pub struct TransactionsConfig {
    /// The default page size limit when querying transactions, if none is provided.
    pub default_page_size: usize,

    /// The largest acceptable page size when querying transactions. Requesting a page larger than
    /// this is a user error.
    pub max_page_size: usize,
}

#[DefaultConfig]
#[derive(Clone, Default, Debug)]
pub struct TransactionsLayer {
    pub default_page_size: Option<usize>,
    pub max_page_size: Option<usize>,

    #[serde(flatten)]
    pub extra: toml::Table,
}

#[DefaultConfig]
#[derive(Clone, Default, Debug)]
pub struct NameServiceLayer {
    pub package_address: Option<SuiAddress>,
    pub registry_id: Option<ObjectID>,
    pub reverse_registry_id: Option<ObjectID>,

    #[serde(flatten)]
    pub extra: toml::Table,
}

<<<<<<< HEAD
impl RpcConfig {
=======
#[derive(Debug, Clone)]
pub struct CoinsConfig {
    /// The default page size limit when querying coins, if none is provided.
    pub default_page_size: usize,

    /// The largest acceptable page size when querying coins. Requesting a page larger than
    /// this is a user error.
    pub max_page_size: usize,
}

#[DefaultConfig]
#[derive(Clone, Default, Debug)]
pub struct CoinsLayer {
    pub default_page_size: Option<usize>,
    pub max_page_size: Option<usize>,

    #[serde(flatten)]
    pub extra: toml::Table,
}

#[derive(Clone, Debug)]
pub struct WriteConfig {
    /// The value of the header to be sent to the fullnode RPC, used to distinguish between different instances.
    pub header_value: String,
    /// The maximum size of the request body allowed.
    pub max_request_size: u32,
}

#[DefaultConfig]
#[derive(Clone, Default, Debug)]
pub struct WriteLayer {
    pub header_value: Option<String>,
    pub max_request_size: Option<u32>,

    #[serde(flatten)]
    pub extra: toml::Table,
}

#[DefaultConfig]
#[derive(Clone, Default, Debug)]
pub struct BigtableConfig {
    /// The instance id of the Bigtable instance to connect to.
    pub instance_id: String,
}

#[DefaultConfig]
#[derive(Clone, Debug)]
pub struct PackageResolverLayer {
    pub max_type_argument_depth: usize,
    pub max_type_argument_width: usize,
    pub max_type_nodes: usize,
    pub max_move_value_depth: usize,

    #[serde(flatten)]
    pub extra: toml::Table,
}

impl RpcLayer {
>>>>>>> 0f914b97
    /// Generate an example configuration, suitable for demonstrating the fields available to
    /// configure.
    pub fn example() -> Self {
        Self {
            objects: ObjectsConfig::default().into(),
            transactions: TransactionsConfig::default().into(),
            name_service: NameServiceConfig::default().into(),
<<<<<<< HEAD
=======
            coins: CoinsConfig::default().into(),
            bigtable: None,
            package_resolver: PackageResolverLayer::default(),
            write: WriteConfig::default().into(),
>>>>>>> 0f914b97
            extra: Default::default(),
        }
    }

    pub fn finish(mut self) -> RpcConfig {
        check_extra("top-level", mem::take(&mut self.extra));
        RpcConfig {
            objects: self.objects.finish(ObjectsConfig::default()),
            transactions: self.transactions.finish(TransactionsConfig::default()),
            name_service: self.name_service.finish(NameServiceConfig::default()),
            coins: self.coins.finish(CoinsConfig::default()),
            write: self.write.finish(WriteConfig::default()),
            bigtable: self.bigtable,
            package_resolver: self.package_resolver.finish(),
        }
    }
}

impl ObjectsLayer {
    pub fn finish(self, base: ObjectsConfig) -> ObjectsConfig {
        check_extra("objects", self.extra);
        ObjectsConfig {
            max_multi_get_objects: self
                .max_multi_get_objects
                .unwrap_or(base.max_multi_get_objects),
            default_page_size: self.default_page_size.unwrap_or(base.default_page_size),
            max_page_size: self.max_page_size.unwrap_or(base.max_page_size),
            max_display_field_depth: self
                .max_display_field_depth
                .unwrap_or(base.max_display_field_depth),
            max_display_output_size: self
                .max_display_output_size
                .unwrap_or(base.max_display_output_size),
            max_filter_depth: self.max_filter_depth.unwrap_or(base.max_filter_depth),
            max_type_filters: self.max_type_filters.unwrap_or(base.max_type_filters),
            filter_scan_size: self.filter_scan_size.unwrap_or(base.filter_scan_size),
        }
    }
}

impl TransactionsLayer {
    pub fn finish(self, base: TransactionsConfig) -> TransactionsConfig {
        check_extra("transactions", self.extra);
        TransactionsConfig {
            default_page_size: self.default_page_size.unwrap_or(base.default_page_size),
            max_page_size: self.max_page_size.unwrap_or(base.max_page_size),
        }
    }
}

impl NameServiceLayer {
    pub fn finish(self, base: NameServiceConfig) -> NameServiceConfig {
        check_extra("name service", self.extra);
        NameServiceConfig {
            package_address: self.package_address.unwrap_or(base.package_address),
            registry_id: self.registry_id.unwrap_or(base.registry_id),
            reverse_registry_id: self.reverse_registry_id.unwrap_or(base.reverse_registry_id),
        }
    }
}

<<<<<<< HEAD
=======
impl CoinsLayer {
    pub fn finish(self, base: CoinsConfig) -> CoinsConfig {
        check_extra("coins", self.extra);
        CoinsConfig {
            default_page_size: self.default_page_size.unwrap_or(base.default_page_size),
            max_page_size: self.max_page_size.unwrap_or(base.max_page_size),
        }
    }
}

impl WriteLayer {
    pub fn finish(self, base: WriteConfig) -> WriteConfig {
        check_extra("write", self.extra);
        WriteConfig {
            header_value: self.header_value.unwrap_or(base.header_value),
            max_request_size: self.max_request_size.unwrap_or(base.max_request_size),
        }
    }
}

impl PackageResolverLayer {
    pub fn finish(self) -> sui_package_resolver::Limits {
        check_extra("package-resolver", self.extra);
        sui_package_resolver::Limits {
            max_type_argument_depth: self.max_type_argument_depth,
            max_type_argument_width: self.max_type_argument_width,
            max_type_nodes: self.max_type_nodes,
            max_move_value_depth: self.max_move_value_depth,
        }
    }
}

impl Default for RpcConfig {
    fn default() -> Self {
        Self {
            objects: ObjectsConfig::default(),
            transactions: TransactionsConfig::default(),
            name_service: NameServiceConfig::default(),
            coins: CoinsConfig::default(),
            write: WriteConfig::default(),
            bigtable: None,
            package_resolver: PackageResolverLayer::default().finish(),
        }
    }
}

impl Default for ObjectsConfig {
    fn default() -> Self {
        Self {
            max_multi_get_objects: 50,
            default_page_size: 50,
            max_page_size: 100,
            max_display_field_depth: 10,
            max_display_output_size: 1024 * 1024,
            max_filter_depth: 3,
            max_type_filters: 10,
            filter_scan_size: 200,
        }
    }
}

impl Default for TransactionsConfig {
    fn default() -> Self {
        Self {
            default_page_size: 50,
            max_page_size: 100,
        }
    }
}

impl Default for CoinsConfig {
    fn default() -> Self {
        Self {
            default_page_size: 50,
            max_page_size: 100,
        }
    }
}

impl Default for WriteConfig {
    fn default() -> Self {
        Self {
            header_value: "sui-indexer-alt-jsonrpc".to_string(),
            max_request_size: (10 * 2) << 20, // 10MB
        }
    }
}

impl Default for PackageResolverLayer {
    fn default() -> Self {
        // SAFETY: Accessing the max supported config by the binary (and disregarding specific
        // chain state) is a safe operation for the RPC because we are only using this to set
        // default values which can be overridden by configuration.
        let config = ProtocolConfig::get_for_max_version_UNSAFE();

        Self {
            max_type_argument_depth: config.max_type_argument_depth() as usize,
            max_type_argument_width: config.max_generic_instantiation_length() as usize,
            max_type_nodes: config.max_type_nodes() as usize,
            max_move_value_depth: config.max_move_value_depth() as usize,

            extra: Default::default(),
        }
    }
}

>>>>>>> 0f914b97
impl From<ObjectsConfig> for ObjectsLayer {
    fn from(config: ObjectsConfig) -> Self {
        Self {
            max_multi_get_objects: Some(config.max_multi_get_objects),
            default_page_size: Some(config.default_page_size),
            max_page_size: Some(config.max_page_size),
            max_display_field_depth: Some(config.max_display_field_depth),
            max_display_output_size: Some(config.max_display_output_size),
            max_filter_depth: Some(config.max_filter_depth),
            max_type_filters: Some(config.max_type_filters),
            filter_scan_size: Some(config.filter_scan_size),
            extra: Default::default(),
        }
    }
}

impl From<TransactionsConfig> for TransactionsLayer {
    fn from(config: TransactionsConfig) -> Self {
        Self {
            default_page_size: Some(config.default_page_size),
            max_page_size: Some(config.max_page_size),
            extra: Default::default(),
        }
    }
}

impl From<NameServiceConfig> for NameServiceLayer {
    fn from(config: NameServiceConfig) -> Self {
        Self {
            package_address: Some(config.package_address),
            registry_id: Some(config.registry_id),
            reverse_registry_id: Some(config.reverse_registry_id),
            extra: Default::default(),
        }
    }
}

<<<<<<< HEAD
=======
impl From<CoinsConfig> for CoinsLayer {
    fn from(config: CoinsConfig) -> Self {
        Self {
            default_page_size: Some(config.default_page_size),
            max_page_size: Some(config.max_page_size),
            extra: Default::default(),
        }
    }
}

impl From<WriteConfig> for WriteLayer {
    fn from(config: WriteConfig) -> Self {
        Self {
            header_value: Some(config.header_value),
            max_request_size: Some(config.max_request_size),
            extra: Default::default(),
        }
    }
}

>>>>>>> 0f914b97
/// Check whether there are any unrecognized extra fields and if so, warn about them.
fn check_extra(pos: &str, extra: toml::Table) {
    if !extra.is_empty() {
        warn!(
            "Found unrecognized {pos} field{} which will be ignored. This could be \
             because of a typo, or because it was introduced in a newer version of the indexer:\n{}",
            if extra.len() != 1 { "s" } else { "" },
            extra,
        )
    }
}<|MERGE_RESOLUTION|>--- conflicted
+++ resolved
@@ -8,11 +8,6 @@
 use sui_types::base_types::{ObjectID, SuiAddress};
 use tracing::warn;
 
-<<<<<<< HEAD
-use crate::api::{objects::ObjectsConfig, transactions::TransactionsConfig};
-
-=======
->>>>>>> 0f914b97
 pub use sui_name_service::NameServiceConfig;
 
 #[derive(Debug)]
@@ -51,8 +46,6 @@
     /// Configuration for SuiNS related RPC methods.
     pub name_service: NameServiceLayer,
 
-<<<<<<< HEAD
-=======
     /// Configuration for coin-related RPC methods.
     pub coins: CoinsLayer,
 
@@ -66,7 +59,6 @@
     /// Configuring limits for the package resolver.
     pub package_resolver: PackageResolverLayer,
 
->>>>>>> 0f914b97
     #[serde(flatten)]
     pub extra: toml::Table,
 }
@@ -147,9 +139,6 @@
     pub extra: toml::Table,
 }
 
-<<<<<<< HEAD
-impl RpcConfig {
-=======
 #[derive(Debug, Clone)]
 pub struct CoinsConfig {
     /// The default page size limit when querying coins, if none is provided.
@@ -208,7 +197,6 @@
 }
 
 impl RpcLayer {
->>>>>>> 0f914b97
     /// Generate an example configuration, suitable for demonstrating the fields available to
     /// configure.
     pub fn example() -> Self {
@@ -216,13 +204,10 @@
             objects: ObjectsConfig::default().into(),
             transactions: TransactionsConfig::default().into(),
             name_service: NameServiceConfig::default().into(),
-<<<<<<< HEAD
-=======
             coins: CoinsConfig::default().into(),
             bigtable: None,
             package_resolver: PackageResolverLayer::default(),
             write: WriteConfig::default().into(),
->>>>>>> 0f914b97
             extra: Default::default(),
         }
     }
@@ -284,8 +269,6 @@
     }
 }
 
-<<<<<<< HEAD
-=======
 impl CoinsLayer {
     pub fn finish(self, base: CoinsConfig) -> CoinsConfig {
         check_extra("coins", self.extra);
@@ -392,7 +375,6 @@
     }
 }
 
->>>>>>> 0f914b97
 impl From<ObjectsConfig> for ObjectsLayer {
     fn from(config: ObjectsConfig) -> Self {
         Self {
@@ -430,8 +412,6 @@
     }
 }
 
-<<<<<<< HEAD
-=======
 impl From<CoinsConfig> for CoinsLayer {
     fn from(config: CoinsConfig) -> Self {
         Self {
@@ -452,7 +432,6 @@
     }
 }
 
->>>>>>> 0f914b97
 /// Check whether there are any unrecognized extra fields and if so, warn about them.
 fn check_extra(pos: &str, extra: toml::Table) {
     if !extra.is_empty() {
