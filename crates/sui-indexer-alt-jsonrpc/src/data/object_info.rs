--- conflicted
+++ resolved
@@ -11,11 +11,7 @@
 use sui_indexer_alt_schema::{objects::StoredObjInfo, schema::obj_info};
 use sui_types::base_types::ObjectID;
 
-<<<<<<< HEAD
-use super::reader::{ReadError, Reader};
-=======
 use crate::data::error::Error;
->>>>>>> 0f914b97
 
 use super::pg_reader::PgReader;
 
@@ -25,9 +21,9 @@
 pub(crate) struct LatestObjectInfoKey(pub ObjectID);
 
 #[async_trait::async_trait]
-impl Loader<LatestObjectInfoKey> for Reader {
+impl Loader<LatestObjectInfoKey> for PgReader {
     type Value = StoredObjInfo;
-    type Error = Arc<ReadError>;
+    type Error = Arc<Error>;
 
     async fn load(
         &self,
