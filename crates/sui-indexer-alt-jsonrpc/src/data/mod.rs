// Copyright (c) Mysten Labs, Inc.
// SPDX-License-Identifier: Apache-2.0

pub(crate) mod checkpoints;
<<<<<<< HEAD
=======
pub(crate) mod coin_metadata;
pub(crate) mod displays;
pub(crate) mod error;
pub(crate) mod kv_loader;
>>>>>>> 0f914b97
pub(crate) mod object_info;
pub(crate) mod object_versions;
pub(crate) mod objects;
pub(crate) mod package_resolver;
pub(crate) mod reader;
pub mod system_package_task;
pub(crate) mod transactions;
pub(crate) mod tx_balance_changes;
pub(crate) mod tx_digests;<|MERGE_RESOLUTION|>--- conflicted
+++ resolved
@@ -1,19 +1,17 @@
 // Copyright (c) Mysten Labs, Inc.
 // SPDX-License-Identifier: Apache-2.0
 
+pub(crate) mod bigtable_reader;
 pub(crate) mod checkpoints;
-<<<<<<< HEAD
-=======
 pub(crate) mod coin_metadata;
 pub(crate) mod displays;
 pub(crate) mod error;
 pub(crate) mod kv_loader;
->>>>>>> 0f914b97
 pub(crate) mod object_info;
 pub(crate) mod object_versions;
 pub(crate) mod objects;
 pub(crate) mod package_resolver;
-pub(crate) mod reader;
+pub(crate) mod pg_reader;
 pub mod system_package_task;
 pub(crate) mod transactions;
 pub(crate) mod tx_balance_changes;
